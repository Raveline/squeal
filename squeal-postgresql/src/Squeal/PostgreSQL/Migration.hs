{-|
Module: Squeal.PostgreSQL.Migration
Description: Squeal migrations
Copyright: (c) Eitan Chatav, 2017
Maintainer: eitan@morphism.tech
Stability: experimental

This module defines a `Migration` type to safely
change the schema of your database over time. Let's see an example!

>>> :set -XDataKinds -XOverloadedLabels
>>> :set -XOverloadedStrings -XFlexibleContexts -XTypeOperators
>>> :{
type UsersTable =
  '[ "pk_users" ::: 'PrimaryKey '["id"] ] :=>
  '[ "id" ::: 'Def :=> 'NotNull 'PGint4
   , "name" ::: 'NoDef :=> 'NotNull 'PGtext
   ]
:}

>>> :{
type EmailsTable =
  '[  "pk_emails" ::: 'PrimaryKey '["id"]
   , "fk_user_id" ::: 'ForeignKey '["user_id"] "users" '["id"]
   ] :=>
  '[ "id" ::: 'Def :=> 'NotNull 'PGint4
   , "user_id" ::: 'NoDef :=> 'NotNull 'PGint4
   , "email" ::: 'NoDef :=> 'Null 'PGtext
   ]
:}

>>> :{
let
  makeUsers :: Migration IO (Public '[]) '["public" ::: '["users" ::: 'Table UsersTable]]
  makeUsers = Migration
    { name = "make users table"
    , up = void . define $
        createTable #users
        ( serial `as` #id :*
          (text & notNullable) `as` #name )
        ( primaryKey #id `as` #pk_users )
    , down = void . define $ dropTable #users
    }
:}

>>> :{
let
  makeEmails :: Migration IO '["public" ::: '["users" ::: 'Table UsersTable]]
    '["public" ::: '["users" ::: 'Table UsersTable, "emails" ::: 'Table EmailsTable]]
  makeEmails = Migration
    { name = "make emails table"
    , up = void . define $
        createTable #emails
          ( serial `as` #id :*
            (int & notNullable) `as` #user_id :*
            (text & nullable) `as` #email )
          ( primaryKey #id `as` #pk_emails :*
            foreignKey #user_id #users #id
              OnDeleteCascade OnUpdateCascade `as` #fk_user_id )
    , down = void . define $ dropTable #emails
    }
:}

Now that we have a couple migrations we can chain them together.

>>> let migrations = makeUsers :>> makeEmails :>> Done

>>> :{
let
  numMigrations
    :: Has "migrations" schemas MigrationsSchema
    => PQ schemas schemas IO ()
  numMigrations = do
    result <- runQuery (selectStar (from (table (#migrations ! #schema_migrations `as` #m))))
    num <- ntuples result
    liftBase $ print num
:}

>>> :{
withConnection "host=localhost port=5432 dbname=exampledb" $
  manipulate (UnsafeManipulation "SET client_min_messages TO WARNING;")
    -- suppress notices
  & pqThen (migrateUp migrations)
  & pqThen numMigrations
  & pqThen (migrateDown migrations)
  & pqThen numMigrations
:}
Row 2
Row 0
-}

{-# LANGUAGE
    DataKinds
  , GADTs
  , LambdaCase
  , PolyKinds
  , OverloadedLabels
  , TypeApplications
  , FlexibleContexts
  , TypeOperators
#-}

module Squeal.PostgreSQL.Migration
  ( -- * Migration
    Migration (..)
  , migrateUp
  , migrateDown
    -- * Migration table
  , MigrationsTable
  , createMigrations
  , insertMigration
  , deleteMigration
  , selectMigration
  ) where

import Control.Monad
import Control.Monad.Base
import Control.Monad.Trans.Control
import Generics.SOP (K(..))
import Data.Function ((&))
import Data.Text (Text)

import Squeal.PostgreSQL

-- | A `Migration` should contain an inverse pair of
-- `up` and `down` instructions and a unique `name`.
data Migration io schemas0 schemas1 = Migration
  { name :: Text -- ^ The `name` of a `Migration`.
    -- Each `name` in a `Migration` should be unique.
  , up :: PQ schemas0 schemas1 io () -- ^ The `up` instruction of a `Migration`.
  , down :: PQ schemas1 schemas0 io () -- ^ The `down` instruction of a `Migration`.
  }

-- | Run `Migration`s by creating the `MigrationsTable`
-- if it does not exist and then in a transaction, for each each `Migration`
-- query to see if the `Migration` is executed. If not, then
-- execute the `Migration` and insert its row in the `MigrationsTable`.
migrateUp
  :: MonadBaseControl IO io
  => AlignedList (Migration io) schemas0 schemas1 -- ^ migrations to run
  -> PQ
    ("migrations" ::: MigrationsSchema ': schemas0)
    ("migrations" ::: MigrationsSchema ': schemas1)
    io ()
migrateUp migration =
  define createMigrations
  & pqBind okResult
  & pqThen (transactionallySchema_ (upMigrations migration))
  where

    upMigrations
      :: MonadBaseControl IO io
      => AlignedList (Migration io) schemas0 schemas1
      -> PQ
        ("migrations" ::: MigrationsSchema ': schemas0)
        ("migrations" ::: MigrationsSchema ': schemas1)
        io ()
    upMigrations = \case
      Done -> return ()
      step :>> steps -> upMigration step & pqThen (upMigrations steps)

    upMigration
      :: MonadBase IO io
      => Migration io schemas0 schemas1 -> PQ
        ("migrations" ::: MigrationsSchema ': schemas0)
        ("migrations" ::: MigrationsSchema ': schemas1)
        io ()
    upMigration step =
      queryExecuted step
      & pqBind (\ executed ->
        if executed == 1 -- up step has already been executed
          then PQ (\ _ -> return (K ())) -- unsafely switch schemas
          else
            pqEmbed (up step) -- safely switch schemas
            & pqThen (manipulateParams insertMigration (Only (name step)))
            -- insert execution record
            & pqBind okResult)

    queryExecuted
      :: MonadBase IO io
      => Migration io schemas0 schemas1 -> PQ
        ("migrations" ::: MigrationsSchema ': schemas0)
        ("migrations" ::: MigrationsSchema ': schemas0)
        io Row
    queryExecuted step = do
      result <- runQueryParams selectMigration (Only (name step))
      okResult result
      ntuples result

-- | Rewind `Migration`s by creating the `MigrationsTable`
-- if it does not exist and then in a transaction, for each each `Migration`
-- query to see if the `Migration` is executed. If it is, then
-- rewind the `Migration` and delete its row in the `MigrationsTable`.
migrateDown
  :: MonadBaseControl IO io
  => AlignedList (Migration io) schemas0 schemas1 -- ^ migrations to rewind
  -> PQ
    ("migrations" ::: MigrationsSchema ': schemas1)
    ("migrations" ::: MigrationsSchema ': schemas0)
    io ()
migrateDown migrations =
  define createMigrations
  & pqBind okResult
  & pqThen (transactionallySchema_ (downMigrations migrations))
  where

    downMigrations
      :: MonadBaseControl IO io
      => AlignedList (Migration io) schemas0 schemas1 -> PQ
        ("migrations" ::: MigrationsSchema ': schemas1)
        ("migrations" ::: MigrationsSchema ': schemas0)
        io ()
    downMigrations = \case
      Done -> return ()
      step :>> steps -> downMigrations steps & pqThen (downMigration step)

    downMigration
      :: MonadBase IO io
      => Migration io schemas0 schemas1 -> PQ
        ("migrations" ::: MigrationsSchema ': schemas1)
        ("migrations" ::: MigrationsSchema ': schemas0)
        io ()
    downMigration step =
      queryExecuted step
      & pqBind (\ executed ->
        if executed == 0 -- up step has not been executed
          then PQ (\ _ -> return (K ())) -- unsafely switch schemas
          else
            pqEmbed (down step) -- safely switch schemas
            & pqThen (manipulateParams deleteMigration (Only (name step)))
            -- delete execution record
            & pqBind okResult)

    queryExecuted
      :: MonadBase IO io
      => Migration io schemas0 schemas1 -> PQ
        ("migrations" ::: MigrationsSchema ': schemas1)
        ("migrations" ::: MigrationsSchema ': schemas1)
        io Row
    queryExecuted step = do
      result <- runQueryParams selectMigration (Only (name step))
      okResult result
      ntuples result

okResult :: MonadBase IO io => K Result results -> PQ schema schema io ()
okResult result = do
  status <- resultStatus result
  when (not (status `elem` [CommandOk, TuplesOk])) $ do
    errorMessageMaybe <- resultErrorMessage result
    case errorMessageMaybe of
      Nothing -> error "migrateDown: unknown error"
      Just msg -> error ("migrationDown: " <> show msg)

-- | The `TableType` for a Squeal migration.
type MigrationsTable =
  '[ "migrations_unique_name" ::: 'Unique '["name"]] :=>
  '[ "name"        ::: 'NoDef :=> 'NotNull 'PGtext
   , "executed_at" :::   'Def :=> 'NotNull 'PGtimestamptz
   ]

type MigrationsSchema = '["schema_migrations" ::: 'Table MigrationsTable]

-- | Creates a `MigrationsTable` if it does not already exist.
createMigrations
  :: Has "migrations" schemas MigrationsSchema
  => Definition schemas schemas
createMigrations =
  createSchemaIfNotExists #migrations >>>
  createTableIfNotExists (#migrations ! #schema_migrations)
    ( (text & notNullable) `as` #name :*
      (timestampWithTimeZone & notNullable & default_ currentTimestamp)
        `as` #executed_at )
    ( unique #name `as` #migrations_unique_name )

-- | Inserts a `Migration` into the `MigrationsTable`
insertMigration
<<<<<<< HEAD
  :: Has "schema_migrations" schema ('Table MigrationsTable)
  => Manipulation schema '[ 'NotNull 'PGtext] '[]
insertMigration = insertInto_ #schema_migrations . Values_ $
  (param @1) `as` #name :* defaultAs #executed_at
=======
  :: Has "migrations" schemas MigrationsSchema
  => Manipulation ('[] :=> schemas) '[ 'NotNull 'PGtext] '[]
insertMigration = insertRow_ (#migrations ! #schema_migrations)
  ( Set (param @1) `as` #name :*
    Default `as` #executed_at )
>>>>>>> 33d15500

-- | Deletes a `Migration` from the `MigrationsTable`
deleteMigration
  :: Has "migrations" schemas MigrationsSchema
  => Manipulation ('[] :=> schemas) '[ 'NotNull 'PGtext ] '[]
deleteMigration = deleteFrom_ (#migrations ! #schema_migrations) NoUsing (#name .== param @1)

-- | Selects a `Migration` from the `MigrationsTable`, returning
-- the time at which it was executed.
selectMigration
  :: Has "migrations" schemas MigrationsSchema
  => Query ('[] :=> schemas) '[ 'NotNull 'PGtext ]
    '[ "executed_at" ::: 'NotNull 'PGtimestamptz ]
selectMigration = select
  (#executed_at `as` #executed_at)
  ( from (table ((#migrations ! #schema_migrations) `as` #m))
    & where_ (#name .== param @1))<|MERGE_RESOLUTION|>--- conflicted
+++ resolved
@@ -274,18 +274,10 @@
 
 -- | Inserts a `Migration` into the `MigrationsTable`
 insertMigration
-<<<<<<< HEAD
-  :: Has "schema_migrations" schema ('Table MigrationsTable)
-  => Manipulation schema '[ 'NotNull 'PGtext] '[]
-insertMigration = insertInto_ #schema_migrations . Values_ $
+  :: Has "migrations" schemas MigrationsSchema
+  => Manipulation ('[] :=> schemas) '[ 'NotNull 'PGtext] '[]
+insertMigration = insertInto_ (#migrations ! #schema_migrations) . Values_ $
   (param @1) `as` #name :* defaultAs #executed_at
-=======
-  :: Has "migrations" schemas MigrationsSchema
-  => Manipulation ('[] :=> schemas) '[ 'NotNull 'PGtext] '[]
-insertMigration = insertRow_ (#migrations ! #schema_migrations)
-  ( Set (param @1) `as` #name :*
-    Default `as` #executed_at )
->>>>>>> 33d15500
 
 -- | Deletes a `Migration` from the `MigrationsTable`
 deleteMigration
