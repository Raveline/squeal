{-|
Module: Squeal.PostgreSQL.Query
Description: Squeal queries
Copyright: (c) Eitan Chatav, 2017
Maintainer: eitan@morphism.tech
Stability: experimental

Squeal queries.
-}

{-# LANGUAGE
    ConstraintKinds
  , DeriveGeneric
  , FlexibleContexts
  , FlexibleInstances
  , GADTs
  , GeneralizedNewtypeDeriving
  , LambdaCase
  , MultiParamTypeClasses
  , OverloadedStrings
  , StandaloneDeriving
  , TypeFamilies
  , TypeInType
  , TypeOperators
<<<<<<< HEAD
  , RankNTypes
=======
  , UndecidableInstances
>>>>>>> 390d6e91
#-}

module Squeal.PostgreSQL.Query
  ( -- * Queries
    Query (UnsafeQuery, renderQuery)
  , union
  , unionAll
  , intersect
  , intersectAll
  , except
  , exceptAll
    -- * Select
  , select
  , selectDistinct
  , selectStar
  , selectDistinctStar
  , selectDotStar
  , selectDistinctDotStar
  , values
  , values_
    -- * Table Expressions
  , TableExpression (..)
  , renderTableExpression
  , from
  , where_
  , groupBy
  , having
  , orderBy
  , limit
  , offset
    -- ** JSON table expressions
  , PGjson_each
  , PGjsonb_each
  , jsonEach
  , jsonbEach
  , jsonEachAsText
  , jsonbEachAsText
  , jsonPopulateRecordAs
  , jsonbPopulateRecordAs
  , jsonPopulateRecordSetAs
  , jsonbPopulateRecordSetAs
  , jsonToRecordAs
  , jsonbToRecordAs
  , jsonToRecordSetAs
  , jsonbToRecordSetAs
    -- * From
  , FromClause (..)
  , table
  , subquery
  , view
  , crossJoin
  , innerJoin
  , leftOuterJoin
  , rightOuterJoin
  , fullOuterJoin
    -- * Grouping
  , By (By1, By2)
  , renderBy
  , GroupByClause (NoGroups, Group)
  , renderGroupByClause
  , HavingClause (NoHaving, Having)
  , renderHavingClause
    -- * Sorting
  , SortExpression (..)
  , renderSortExpression
  ) where

import Control.DeepSeq
import Data.ByteString (ByteString)
import Data.Monoid hiding (All)
import Data.String
import Data.Word
import Generics.SOP hiding (from)
import GHC.TypeLits

import qualified GHC.Generics as GHC

import Squeal.PostgreSQL.Expression
import Squeal.PostgreSQL.Render
import Squeal.PostgreSQL.Schema

{- |
The process of retrieving or the command to retrieve data from a database
is called a `Query`. The `select`, `selectStar`, `selectDotStar`,
`selectDistinct`, `selectDistinctStar` and `selectDistinctDotStar` commands
are used to specify queries.

simple query:

>>> :{
let
  query :: Query
    '["tab" ::: 'Table ('[] :=> '["col" ::: 'NoDef :=> 'Null 'PGint4])]
    '[]
    '["col" ::: 'Null 'PGint4]
  query = selectStar (from (table #tab))
in printSQL query
:}
SELECT * FROM "tab" AS "tab"

restricted query:

>>> :{
let
  query :: Query
    '[ "tab" ::: 'Table ('[] :=>
       '[ "col1" ::: 'NoDef :=> 'NotNull 'PGint4
        , "col2" ::: 'NoDef :=> 'NotNull 'PGint4 ])]
    '[]
    '[ "sum" ::: 'NotNull 'PGint4
     , "col1" ::: 'NotNull 'PGint4 ]
  query =
    select
      ((#col1 + #col2) `as` #sum :* #col1)
      ( from (table #tab)
        & where_ (#col1 .> #col2)
        & where_ (#col2 .> 0) )
in printSQL query
:}
SELECT ("col1" + "col2") AS "sum", "col1" AS "col1" FROM "tab" AS "tab" WHERE (("col1" > "col2") AND ("col2" > 0))

subquery:

>>> :{
let
  query :: Query
    '["tab" ::: 'Table ('[] :=> '["col" ::: 'NoDef :=> 'Null 'PGint4])]
    '[]
    '["col" ::: 'Null 'PGint4]
  query =
    selectStar
      (from (subquery (selectStar (from (table #tab)) `as` #sub)))
in printSQL query
:}
SELECT * FROM (SELECT * FROM "tab" AS "tab") AS "sub"

limits and offsets:

>>> :{
let
  query :: Query
    '["tab" ::: 'Table ('[] :=> '["col" ::: 'NoDef :=> 'Null 'PGint4])]
    '[]
    '["col" ::: 'Null 'PGint4]
  query = selectStar
    (from (table #tab) & limit 100 & offset 2 & limit 50 & offset 2)
in printSQL query
:}
SELECT * FROM "tab" AS "tab" LIMIT 50 OFFSET 4

parameterized query:

>>> :{
let
  query :: Query
    '["tab" ::: 'Table ('[] :=> '["col" ::: 'NoDef :=> 'NotNull 'PGfloat8])]
    '[ 'NotNull 'PGfloat8]
    '["col" ::: 'NotNull 'PGfloat8]
  query = selectStar
    (from (table #tab) & where_ (#col .> param @1))
in printSQL query
:}
SELECT * FROM "tab" AS "tab" WHERE ("col" > ($1 :: float8))

aggregation query:

>>> :{
let
  query :: Query
    '[ "tab" ::: 'Table ('[] :=>
       '[ "col1" ::: 'NoDef :=> 'NotNull 'PGint4
        , "col2" ::: 'NoDef :=> 'NotNull 'PGint4 ])]
    '[]
    '[ "sum" ::: 'NotNull 'PGint4
     , "col1" ::: 'NotNull 'PGint4 ]
  query =
    select (sum_ #col2 `as` #sum :* #col1)
    ( from (table (#tab `as` #table1))
      & groupBy #col1
      & having (#col1 + sum_ #col2 .> 1) )
in printSQL query
:}
SELECT sum("col2") AS "sum", "col1" AS "col1" FROM "tab" AS "table1" GROUP BY "col1" HAVING (("col1" + sum("col2")) > 1)

sorted query:

>>> :{
let
  query :: Query
    '["tab" ::: 'Table ('[] :=> '["col" ::: 'NoDef :=> 'Null 'PGint4])]
    '[]
    '["col" ::: 'Null 'PGint4]
  query = selectStar
    (from (table #tab) & orderBy [#col & AscNullsFirst])
in printSQL query
:}
SELECT * FROM "tab" AS "tab" ORDER BY "col" ASC NULLS FIRST

joins:

>>> :set -XFlexibleContexts
>>> :{
let
  query :: Query
    '[ "orders" ::: 'Table (
         '["pk_orders" ::: PrimaryKey '["id"]
          ,"fk_customers" ::: ForeignKey '["customer_id"] "customers" '["id"]
          ,"fk_shippers" ::: ForeignKey '["shipper_id"] "shippers" '["id"]] :=>
         '[ "id"    ::: 'NoDef :=> 'NotNull 'PGint4
          , "price"   ::: 'NoDef :=> 'NotNull 'PGfloat4
          , "customer_id" ::: 'NoDef :=> 'NotNull 'PGint4
          , "shipper_id"  ::: 'NoDef :=> 'NotNull 'PGint4
          ])
     , "customers" ::: 'Table (
         '["pk_customers" ::: PrimaryKey '["id"]] :=>
         '[ "id" ::: 'NoDef :=> 'NotNull 'PGint4
          , "name" ::: 'NoDef :=> 'NotNull 'PGtext
          ])
     , "shippers" ::: 'Table (
         '["pk_shippers" ::: PrimaryKey '["id"]] :=>
         '[ "id" ::: 'NoDef :=> 'NotNull 'PGint4
          , "name" ::: 'NoDef :=> 'NotNull 'PGtext
          ])
     ]
    '[]
    '[ "order_price" ::: 'NotNull 'PGfloat4
     , "customer_name" ::: 'NotNull 'PGtext
     , "shipper_name" ::: 'NotNull 'PGtext
     ]
  query = select
    ( #o ! #price `as` #order_price :*
      #c ! #name `as` #customer_name :*
      #s ! #name `as` #shipper_name )
    ( from (table (#orders `as` #o)
      & innerJoin (table (#customers `as` #c))
        (#o ! #customer_id .== #c ! #id)
      & innerJoin (table (#shippers `as` #s))
        (#o ! #shipper_id .== #s ! #id)) )
in printSQL query
:}
SELECT "o"."price" AS "order_price", "c"."name" AS "customer_name", "s"."name" AS "shipper_name" FROM "orders" AS "o" INNER JOIN "customers" AS "c" ON ("o"."customer_id" = "c"."id") INNER JOIN "shippers" AS "s" ON ("o"."shipper_id" = "s"."id")

self-join:

>>> :{
let
  query :: Query
    '["tab" ::: 'Table ('[] :=> '["col" ::: 'NoDef :=> 'Null 'PGint4])]
    '[]
    '["col" ::: 'Null 'PGint4]
  query = selectDotStar #t1
    (from (table (#tab `as` #t1) & crossJoin (table (#tab `as` #t2))))
in printSQL query
:}
SELECT "t1".* FROM "tab" AS "t1" CROSS JOIN "tab" AS "t2"

set operations:

>>> :{
let
  query :: Query
    '["tab" ::: 'Table ('[] :=> '["col" ::: 'NoDef :=> 'Null 'PGint4])]
    '[]
    '["col" ::: 'Null 'PGint4]
  query =
    selectStar (from (table #tab))
    `unionAll`
    selectStar (from (table #tab))
in printSQL query
:}
(SELECT * FROM "tab" AS "tab") UNION ALL (SELECT * FROM "tab" AS "tab")
-}
newtype Query
  (schema :: SchemaType)
  (params :: [NullityType])
  (columns :: RelationType)
    = UnsafeQuery { renderQuery :: ByteString }
    deriving (GHC.Generic,Show,Eq,Ord,NFData)
instance RenderSQL (Query schema params columns) where renderSQL = renderQuery

-- | The results of two queries can be combined using the set operation
-- `union`. Duplicate rows are eliminated.
union
  :: Query schema params columns
  -> Query schema params columns
  -> Query schema params columns
q1 `union` q2 = UnsafeQuery $
  parenthesized (renderQuery q1)
  <+> "UNION"
  <+> parenthesized (renderQuery q2)

-- | The results of two queries can be combined using the set operation
-- `unionAll`, the disjoint union. Duplicate rows are retained.
unionAll
  :: Query schema params columns
  -> Query schema params columns
  -> Query schema params columns
q1 `unionAll` q2 = UnsafeQuery $
  parenthesized (renderQuery q1)
  <+> "UNION" <+> "ALL"
  <+> parenthesized (renderQuery q2)

-- | The results of two queries can be combined using the set operation
-- `intersect`, the intersection. Duplicate rows are eliminated.
intersect
  :: Query schema params columns
  -> Query schema params columns
  -> Query schema params columns
q1 `intersect` q2 = UnsafeQuery $
  parenthesized (renderQuery q1)
  <+> "INTERSECT"
  <+> parenthesized (renderQuery q2)

-- | The results of two queries can be combined using the set operation
-- `intersectAll`, the intersection. Duplicate rows are retained.
intersectAll
  :: Query schema params columns
  -> Query schema params columns
  -> Query schema params columns
q1 `intersectAll` q2 = UnsafeQuery $
  parenthesized (renderQuery q1)
  <+> "INTERSECT" <+> "ALL"
  <+> parenthesized (renderQuery q2)

-- | The results of two queries can be combined using the set operation
-- `except`, the set difference. Duplicate rows are eliminated.
except
  :: Query schema params columns
  -> Query schema params columns
  -> Query schema params columns
q1 `except` q2 = UnsafeQuery $
  parenthesized (renderQuery q1)
  <+> "EXCEPT"
  <+> parenthesized (renderQuery q2)

-- | The results of two queries can be combined using the set operation
-- `exceptAll`, the set difference. Duplicate rows are retained.
exceptAll
  :: Query schema params columns
  -> Query schema params columns
  -> Query schema params columns
q1 `exceptAll` q2 = UnsafeQuery $
  parenthesized (renderQuery q1)
  <+> "EXCEPT" <+> "ALL"
  <+> parenthesized (renderQuery q2)

{-----------------------------------------
SELECT queries
-----------------------------------------}

-- | the `TableExpression` in the `select` command constructs an intermediate
-- virtual table by possibly combining tables, views, eliminating rows,
-- grouping, etc. This table is finally passed on to processing by
-- the select list. The select list determines which columns of
-- the intermediate table are actually output.
select
  :: SListI columns
  => NP (Aliased (Expression schema relations grouping params)) (column ': columns)
  -- ^ select list
  -> TableExpression schema params relations grouping
  -- ^ intermediate virtual table
  -> Query schema params (column ': columns)
select list rels = UnsafeQuery $
  "SELECT"
  <+> renderCommaSeparated (renderAliasedAs renderExpression) list
  <+> renderTableExpression rels

-- | After the select list has been processed, the result table can
-- be subject to the elimination of duplicate rows using `selectDistinct`.
selectDistinct
  :: SListI columns
  => NP (Aliased (Expression schema relations 'Ungrouped params)) (column ': columns)
  -- ^ select list
  -> TableExpression schema params relations 'Ungrouped
  -- ^ intermediate virtual table
  -> Query schema params (column ': columns)
selectDistinct list rels = UnsafeQuery $
  "SELECT DISTINCT"
  <+> renderCommaSeparated (renderAliasedAs renderExpression) list
  <+> renderTableExpression rels

-- | The simplest kind of query is `selectStar` which emits all columns
-- that the table expression produces.
selectStar
  :: HasUnique relation relations columns
  => TableExpression schema params relations 'Ungrouped
  -- ^ intermediate virtual table
  -> Query schema params columns
selectStar rels = UnsafeQuery $ "SELECT" <+> "*" <+> renderTableExpression rels

-- | A `selectDistinctStar` emits all columns that the table expression
-- produces and eliminates duplicate rows.
selectDistinctStar
  :: HasUnique relation relations columns
  => TableExpression schema params relations 'Ungrouped
  -- ^ intermediate virtual table
  -> Query schema params columns
selectDistinctStar rels = UnsafeQuery $
  "SELECT DISTINCT" <+> "*" <+> renderTableExpression rels

-- | When working with multiple tables, it can also be useful to ask
-- for all the columns of a particular table, using `selectDotStar`.
selectDotStar
  :: Has relation relations columns
  => Alias relation
  -- ^ particular virtual subtable
  -> TableExpression schema params relations 'Ungrouped
  -- ^ intermediate virtual table
  -> Query schema params columns
selectDotStar rel relations = UnsafeQuery $
  "SELECT" <+> renderAlias rel <> ".*" <+> renderTableExpression relations

-- | A `selectDistinctDotStar` asks for all the columns of a particular table,
-- and eliminates duplicate rows.
selectDistinctDotStar
  :: Has relation relations columns
  => Alias relation
  -- ^ particular virtual table
  -> TableExpression schema params relations 'Ungrouped
  -- ^ intermediate virtual table
  -> Query schema params columns
selectDistinctDotStar rel relations = UnsafeQuery $
  "SELECT DISTINCT" <+> renderAlias rel <> ".*"
  <+> renderTableExpression relations

-- | `values` computes a row value or set of row values
-- specified by value expressions. It is most commonly used
-- to generate a “constant table” within a larger command,
-- but it can be used on its own.
--
-- >>> type Row = '["a" ::: 'NotNull 'PGint4, "b" ::: 'NotNull 'PGtext]
-- >>> let query = values (1 `as` #a :* "one" `as` #b) [] :: Query '[] '[] Row
-- >>> printSQL query
-- SELECT * FROM (VALUES (1, E'one')) AS t ("a", "b")
values
  :: SListI cols
  => NP (Aliased (Expression schema '[] 'Ungrouped params)) cols
  -> [NP (Aliased (Expression schema '[] 'Ungrouped params)) cols]
  -- ^ When more than one row is specified, all the rows must
  -- must have the same number of elements
  -> Query schema params cols
values rw rws = UnsafeQuery $ "SELECT * FROM"
  <+> parenthesized (
    "VALUES"
    <+> commaSeparated
        ( parenthesized
        . renderCommaSeparated renderValuePart <$> rw:rws )
    ) <+> "AS t"
  <+> parenthesized (renderCommaSeparated renderAliasPart rw)
  where
    renderAliasPart, renderValuePart
      :: Aliased (Expression schema '[] 'Ungrouped params) ty -> ByteString
    renderAliasPart (_ `As` name) = renderAlias name
    renderValuePart (value `As` _) = renderExpression value

-- | `values_` computes a row value or set of row values
-- specified by value expressions.
values_
  :: SListI cols
  => NP (Aliased (Expression schema '[] 'Ungrouped params)) cols
  -- ^ one row of values
  -> Query schema params cols
values_ rw = values rw []

{-----------------------------------------
Table Expressions
-----------------------------------------}

-- | A `TableExpression` computes a table. The table expression contains
-- a `fromClause` that is optionally followed by a `whereClause`,
-- `groupByClause`, `havingClause`, `orderByClause`, `limitClause`
-- and `offsetClause`s. Trivial table expressions simply refer
-- to a table on disk, a so-called base table, but more complex expressions
-- can be used to modify or combine base tables in various ways.
data TableExpression
  (schema :: SchemaType)
  (params :: [NullityType])
  (relations :: RelationsType)
  (grouping :: Grouping)
    = TableExpression
    { fromClause :: FromClause schema params relations
    -- ^ A table reference that can be a table name, or a derived table such
    -- as a subquery, a @JOIN@ construct, or complex combinations of these.
    , whereClause :: [Condition schema relations 'Ungrouped params]
    -- ^ optional search coditions, combined with `.&&`. After the processing
    -- of the `fromClause` is done, each row of the derived virtual table
    -- is checked against the search condition. If the result of the
    -- condition is true, the row is kept in the output table,
    -- otherwise it is discarded. The search condition typically references
    -- at least one column of the table generated in the `fromClause`;
    -- this is not required, but otherwise the WHERE clause will
    -- be fairly useless.
    , groupByClause :: GroupByClause relations grouping
    -- ^ The `groupByClause` is used to group together those rows in a table
    -- that have the same values in all the columns listed. The order in which
    -- the columns are listed does not matter. The effect is to combine each
    -- set of rows having common values into one group row that represents all
    -- rows in the group. This is done to eliminate redundancy in the output
    -- and/or compute aggregates that apply to these groups.
    , havingClause :: HavingClause schema relations grouping params
    -- ^ If a table has been grouped using `groupBy`, but only certain groups
    -- are of interest, the `havingClause` can be used, much like a
    -- `whereClause`, to eliminate groups from the result. Expressions in the
    -- `havingClause` can refer both to grouped expressions and to ungrouped
    -- expressions (which necessarily involve an aggregate function).
    , orderByClause :: [SortExpression schema relations grouping params]
    -- ^ The `orderByClause` is for optional sorting. When more than one
    -- `SortExpression` is specified, the later (right) values are used to sort
    -- rows that are equal according to the earlier (left) values.
    , limitClause :: [Word64]
    -- ^ The `limitClause` is combined with `min` to give a limit count
    -- if nonempty. If a limit count is given, no more than that many rows
    -- will be returned (but possibly fewer, if the query itself yields
    -- fewer rows).
    , offsetClause :: [Word64]
    -- ^ The `offsetClause` is combined with `+` to give an offset count
    -- if nonempty. The offset count says to skip that many rows before
    -- beginning to return rows. The rows are skipped before the limit count
    -- is applied.
    }

-- | Render a `TableExpression`
renderTableExpression
  :: TableExpression schema params relations grouping
  -> ByteString
renderTableExpression
  (TableExpression frm' whs' grps' hvs' srts' lims' offs') = mconcat
    [ "FROM ", renderFromClause frm'
    , renderWheres whs'
    , renderGroupByClause grps'
    , renderHavingClause hvs'
    , renderOrderByClause srts'
    , renderLimits lims'
    , renderOffsets offs'
    ]
    where
      renderWheres = \case
        [] -> ""
        wh:[] -> " WHERE" <+> renderExpression wh
        wh:whs -> " WHERE" <+> renderExpression (foldr (.&&) wh whs)
      renderOrderByClause = \case
        [] -> ""
        srts -> " ORDER BY"
          <+> commaSeparated (renderSortExpression <$> srts)
      renderLimits = \case
        [] -> ""
        lims -> " LIMIT" <+> fromString (show (minimum lims))
      renderOffsets = \case
        [] -> ""
        offs -> " OFFSET" <+> fromString (show (sum offs))

-- | A `from` generates a `TableExpression` from a table reference that can be
-- a table name, or a derived table such as a subquery, a JOIN construct,
-- or complex combinations of these. A `from` may be transformed by `where_`,
-- `group`, `having`, `orderBy`, `limit` and `offset`, using the `&` operator
-- to match the left-to-right sequencing of their placement in SQL.
from
  :: FromClause schema params relations -- ^ table reference
  -> TableExpression schema params relations 'Ungrouped
from rels = TableExpression rels [] NoGroups NoHaving [] [] []

-- | A `where_` is an endomorphism of `TableExpression`s which adds a
-- search condition to the `whereClause`.
where_
  :: Condition schema relations 'Ungrouped params -- ^ filtering condition
  -> TableExpression schema params relations grouping
  -> TableExpression schema params relations grouping
where_ wh rels = rels {whereClause = wh : whereClause rels}

-- | A `groupBy` is a transformation of `TableExpression`s which switches
-- its `Grouping` from `Ungrouped` to `Grouped`. Use @group Nil@ to perform
-- a "grand total" aggregation query.
groupBy
  :: SListI bys
  => NP (By relations) bys -- ^ grouped columns
  -> TableExpression schema params relations 'Ungrouped
  -> TableExpression schema params relations ('Grouped bys)
groupBy bys rels = TableExpression
  { fromClause = fromClause rels
  , whereClause = whereClause rels
  , groupByClause = Group bys
  , havingClause = Having []
  , orderByClause = []
  , limitClause = limitClause rels
  , offsetClause = offsetClause rels
  }

-- | A `having` is an endomorphism of `TableExpression`s which adds a
-- search condition to the `havingClause`.
having
  :: Condition schema relations ('Grouped bys) params -- ^ having condition
  -> TableExpression schema params relations ('Grouped bys)
  -> TableExpression schema params relations ('Grouped bys)
having hv rels = rels
  { havingClause = case havingClause rels of Having hvs -> Having (hv:hvs) }

-- | An `orderBy` is an endomorphism of `TableExpression`s which appends an
-- ordering to the right of the `orderByClause`.
orderBy
  :: [SortExpression schema relations grouping params] -- ^ sort expressions
  -> TableExpression schema params relations grouping
  -> TableExpression schema params relations grouping
orderBy srts rels = rels {orderByClause = orderByClause rels ++ srts}

-- | A `limit` is an endomorphism of `TableExpression`s which adds to the
-- `limitClause`.
limit
  :: Word64 -- ^ limit parameter
  -> TableExpression schema params relations grouping
  -> TableExpression schema params relations grouping
limit lim rels = rels {limitClause = lim : limitClause rels}

-- | An `offset` is an endomorphism of `TableExpression`s which adds to the
-- `offsetClause`.
offset
  :: Word64 -- ^ offset parameter
  -> TableExpression schema params relations grouping
  -> TableExpression schema params relations grouping
offset off rels = rels {offsetClause = off : offsetClause rels}

{-----------------------------------------
JSON stuff
-----------------------------------------}

type PGjson_each_variant val tab =
  '[ tab ::: '[ "key" ::: 'NotNull 'PGtext, "value" ::: 'NotNull val ] ]

type PGjson_each tab = PGjson_each_variant 'PGjson tab
type PGjsonb_each tab = PGjson_each_variant 'PGjsonb tab
type PGjson_each_text tab = PGjson_each_variant 'PGtext tab
type PGjsonb_each_text tab = PGjson_each_variant 'PGtext tab

unsafeAliasedFromClauseExpression
  :: Aliased (Expression schema' relations' grouping' params') ty'
  -> FromClause schema params relations
unsafeAliasedFromClauseExpression aliasedExpr = UnsafeFromClause
  (renderAliasedAs renderExpression aliasedExpr)

-- | Expands the outermost JSON object into a set of key/value pairs.
jsonEach
  :: Aliased (Expression schema relations 'Ungrouped params) '(tab, nullity 'PGjson)
  -> FromClause schema params (PGjson_each tab)
jsonEach (As jexpr jname) = unsafeAliasedFromClauseExpression
  (As (unsafeFunction "json_each" jexpr) jname)

-- | Expands the outermost binary JSON object into a set of key/value pairs.
jsonbEach
  :: Aliased (Expression schema relations 'Ungrouped params) '(tab, nullity 'PGjsonb)
  -> FromClause schema params (PGjsonb_each tab)
jsonbEach (As jexpr jname) = unsafeAliasedFromClauseExpression
  (As (unsafeFunction "jsonb_each" jexpr) jname)

-- | Expands the outermost JSON object into a set of key/value pairs.
jsonEachAsText
  :: Aliased (Expression schema relations 'Ungrouped params) '(tab, nullity 'PGjson)
  -> FromClause schema params (PGjson_each_text tab)
jsonEachAsText (As jexpr jname) = unsafeAliasedFromClauseExpression
  (As (unsafeFunction "json_each" jexpr) jname)

-- | Expands the outermost binary JSON object into a set of key/value pairs.
jsonbEachAsText
  :: Aliased (Expression schema relations 'Ungrouped params) '(tab, nullity 'PGjsonb)
  -> FromClause schema params (PGjsonb_each_text tab)
jsonbEachAsText (As jexpr jname) = unsafeAliasedFromClauseExpression
  (As (unsafeFunction "jsonb_each" jexpr) jname)

nullRow
  :: Has tab schema ('Table table)
  => Alias tab
  -> Expression schema relations grouping params
     (nullity ('PGcomposite (RelationToRowType (TableToRelation table))))
nullRow tab = UnsafeExpression ("null::"<+>renderAlias tab)

-- | Expands the JSON expression to a row whose columns match the record
-- type defined by the given table.
jsonPopulateRecordAs
  :: (KnownSymbol alias, Has tab schema ('Table table))
  => Alias tab
  -> Expression schema '[] 'Ungrouped params (nullity 'PGjson)
  -> Alias alias
  -> FromClause schema params '[alias ::: TableToRelation table]
jsonPopulateRecordAs tableName expr alias = unsafeAliasedFromClauseExpression
  (unsafeVariadicFunction "json_populate_record"
   (nullRow tableName :* expr :* Nil) `As` alias)

-- | Expands the binary JSON expression to a row whose columns match the record
-- type defined by the given table.
jsonbPopulateRecordAs
  :: (KnownSymbol alias, Has tab schema ('Table table))
  => Alias tab
  -> Expression schema '[] 'Ungrouped params (nullity 'PGjsonb)
  -> Alias alias
  -> FromClause schema params '[alias ::: TableToRelation table]
jsonbPopulateRecordAs tableName expr alias = unsafeAliasedFromClauseExpression
  (unsafeVariadicFunction "jsonb_populate_record"
   (nullRow tableName :* expr :* Nil) `As` alias)

-- | Expands the outermost array of objects in the given JSON expression to a
-- set of rows whose columns match the record type defined by the given table.
jsonPopulateRecordSetAs
  :: (KnownSymbol alias, Has tab schema ('Table table))
  => Alias tab
  -> Expression schema '[] 'Ungrouped params (nullity 'PGjson)
  -> Alias alias
  -> FromClause schema params '[alias ::: TableToRelation table]
jsonPopulateRecordSetAs tableName expr alias = unsafeAliasedFromClauseExpression
  (unsafeVariadicFunction "json_populate_record_set"
   (nullRow tableName :* expr :* Nil) `As` alias)

-- | Expands the outermost array of objects in the given binary JSON expression
-- to a set of rows whose columns match the record type defined by the given
-- table.
jsonbPopulateRecordSetAs
  :: (KnownSymbol alias, Has tab schema ('Table table))
  => Alias tab
  -> Expression schema '[] 'Ungrouped params (nullity 'PGjsonb)
  -> Alias alias
  -> FromClause schema params '[alias ::: TableToRelation table]
jsonbPopulateRecordSetAs tableName expr alias = unsafeAliasedFromClauseExpression
  (unsafeVariadicFunction "jsonb_populate_record_set"
   (nullRow tableName :* expr :* Nil) `As` alias)

renderTableTypeExpression
  :: All Top types
  => Aliased (NP (Aliased (TypeExpression schema))) (tab ::: types)
  -> ByteString
renderTableTypeExpression (hc `As` tab)
  = (renderAlias tab <>)
  . parenthesized
  . commaSeparated
  . flip appEndo []
  . hcfoldMap
    (Proxy :: Proxy Top)
    (\(ty `As` name) -> Endo
      ((renderAlias name <+> renderTypeExpression ty):))
  $ hc

unsafeTableAliasedFromClauseExpression
  :: All Top types
  => Expression schema' relations' grouping' params' ty'
  -> Aliased (NP (Aliased (TypeExpression schema))) (tab ::: types)
  -> FromClause schema params '[alias ::: types]
unsafeTableAliasedFromClauseExpression expr types = UnsafeFromClause
  (renderExpression expr
   <+> "AS"
   <+> renderTableTypeExpression types)

-- | Builds an arbitrary record from a JSON object. As with all functions
-- returning record, the caller must explicitly define the structure of the
-- record with an AS clause.
jsonToRecordAs
  :: All Top types
  => Expression schema '[] 'Ungrouped params (nullity 'PGjson)
  -> Aliased (NP (Aliased (TypeExpression schema))) (tab ::: types)
  -> FromClause schema params '[tab ::: types]
jsonToRecordAs expr types =
  unsafeTableAliasedFromClauseExpression
  (unsafeFunction "json_to_record" expr)
  types

-- | Builds an arbitrary record from a binary JSON object. As with all functions
-- returning record, the caller must explicitly define the structure of the
-- record with an AS clause.
jsonbToRecordAs
  :: All Top types
  => Expression schema '[] 'Ungrouped params (nullity 'PGjsonb)
  -> Aliased (NP (Aliased (TypeExpression schema))) (tab ::: types)
  -> FromClause schema params '[tab ::: types]
jsonbToRecordAs expr types =
  unsafeTableAliasedFromClauseExpression
  (unsafeFunction "jsonb_to_record" expr)
  types

-- | Builds an arbitrary set of records from a JSON array of objects (see note
-- below). As with all functions returning record, the caller must explicitly
-- define the structure of the record with an AS clause.
jsonToRecordSetAs
  :: All Top types
  => Expression schema '[] 'Ungrouped params (nullity 'PGjson)
  -> Aliased (NP (Aliased (TypeExpression schema))) (tab ::: types)
  -> FromClause schema params '[tab ::: types]
jsonToRecordSetAs expr types =
  unsafeTableAliasedFromClauseExpression
  (unsafeFunction "json_to_recordset" expr)
  types

-- | Builds an arbitrary set of records from a binary JSON array of objects (see
-- note below). As with all functions returning record, the caller must
-- explicitly define the structure of the record with an AS clause.
jsonbToRecordSetAs
  :: All Top types
  => Expression schema '[] 'Ungrouped params (nullity 'PGjsonb)
  -> Aliased (NP (Aliased (TypeExpression schema))) (tab ::: types)
  -> FromClause schema params '[tab ::: types]
jsonbToRecordSetAs expr types =
  unsafeTableAliasedFromClauseExpression
  (unsafeFunction "jsonb_to_recordset" expr)
  types

{-----------------------------------------
FROM clauses
-----------------------------------------}

{- |
A `FromClause` can be a table name, or a derived table such
as a subquery, a @JOIN@ construct, or complex combinations of these.
-}
newtype FromClause schema params relations
  = UnsafeFromClause { renderFromClause :: ByteString }
  deriving (GHC.Generic,Show,Eq,Ord,NFData)

-- | A real `table` is a table from the schema.
table
  :: Has tab schema ('Table table)
  => Aliased Alias (alias ::: tab)
  -> FromClause schema params '[alias ::: TableToRelation table]
table (tab `As` alias) = UnsafeFromClause $
  renderAlias tab <+> "AS" <+> renderAlias alias

-- | `subquery` derives a table from a `Query`.
subquery
  :: Aliased (Query schema params) rel
  -> FromClause schema params '[rel]
subquery = UnsafeFromClause . renderAliasedAs (parenthesized . renderQuery)

-- | `view` derives a table from a `View`.
view
  :: Has view schema ('View rel)
  => Aliased Alias (alias ::: view)
  -> FromClause schema params '[alias ::: rel]
view (vw `As` alias) = UnsafeFromClause $
  renderAlias vw <+> "AS" <+> renderAlias alias

{- | @left & crossJoin right@. For every possible combination of rows from
    @left@ and @right@ (i.e., a Cartesian product), the joined table will contain
    a row consisting of all columns in @left@ followed by all columns in @right@.
    If the tables have @n@ and @m@ rows respectively, the joined table will
    have @n * m@ rows.
-}
crossJoin
  :: FromClause schema params right
  -- ^ right
  -> FromClause schema params left
  -- ^ left
  -> FromClause schema params (Join left right)
crossJoin right left = UnsafeFromClause $
  renderFromClause left <+> "CROSS JOIN" <+> renderFromClause right

{- | @left & innerJoin right on@. The joined table is filtered by
the @on@ condition.
-}
innerJoin
  :: FromClause schema params right
  -- ^ right
  -> Condition schema (Join left right) 'Ungrouped params
  -- ^ @on@ condition
  -> FromClause schema params left
  -- ^ left
  -> FromClause schema params (Join left right)
innerJoin right on left = UnsafeFromClause $
  renderFromClause left <+> "INNER JOIN" <+> renderFromClause right
  <+> "ON" <+> renderExpression on

{- | @left & leftOuterJoin right on@. First, an inner join is performed.
    Then, for each row in @left@ that does not satisfy the @on@ condition with
    any row in @right@, a joined row is added with null values in columns of @right@.
    Thus, the joined table always has at least one row for each row in @left@.
-}
leftOuterJoin
  :: FromClause schema params right
  -- ^ right
  -> Condition schema (Join left right) 'Ungrouped params
  -- ^ @on@ condition
  -> FromClause schema params left
  -- ^ left
  -> FromClause schema params (Join left (NullifyRelations right))
leftOuterJoin right on left = UnsafeFromClause $
  renderFromClause left <+> "LEFT OUTER JOIN" <+> renderFromClause right
  <+> "ON" <+> renderExpression on

{- | @left & rightOuterJoin right on@. First, an inner join is performed.
    Then, for each row in @right@ that does not satisfy the @on@ condition with
    any row in @left@, a joined row is added with null values in columns of @left@.
    This is the converse of a left join: the result table will always
    have a row for each row in @right@.
-}
rightOuterJoin
  :: FromClause schema params right
  -- ^ right
  -> Condition schema (Join left right) 'Ungrouped params
  -- ^ @on@ condition
  -> FromClause schema params left
  -- ^ left
  -> FromClause schema params (Join (NullifyRelations left) right)
rightOuterJoin right on left = UnsafeFromClause $
  renderFromClause left <+> "RIGHT OUTER JOIN" <+> renderFromClause right
  <+> "ON" <+> renderExpression on

{- | @left & fullOuterJoin right on@. First, an inner join is performed.
    Then, for each row in @left@ that does not satisfy the @on@ condition with
    any row in @right@, a joined row is added with null values in columns of @right@.
    Also, for each row of @right@ that does not satisfy the join condition
    with any row in @left@, a joined row with null values in the columns of @left@
    is added.
-}
fullOuterJoin
  :: FromClause schema params right
  -- ^ right
  -> Condition schema (Join left right) 'Ungrouped params
  -- ^ @on@ condition
  -> FromClause schema params left
  -- ^ left
  -> FromClause schema params
      (Join (NullifyRelations left) (NullifyRelations right))
fullOuterJoin right on left = UnsafeFromClause $
  renderFromClause left <+> "FULL OUTER JOIN" <+> renderFromClause right
  <+> "ON" <+> renderExpression on

{-----------------------------------------
Grouping
-----------------------------------------}

-- | `By`s are used in `group` to reference a list of columns which are then
-- used to group together those rows in a table that have the same values
-- in all the columns listed. @By \#col@ will reference an unambiguous
-- column @col@; otherwise @By2 (\#tab \! \#col)@ will reference a table
-- qualified column @tab.col@.
data By
    (relations :: RelationsType)
    (by :: (Symbol,Symbol)) where
    By1
      :: (HasUnique relation relations columns, Has column columns ty)
      => Alias column
      -> By relations '(relation, column)
    By2
      :: (Has relation relations columns, Has column columns ty)
      => Alias relation
      -> Alias column
      -> By relations '(relation, column)
deriving instance Show (By relations by)
deriving instance Eq (By relations by)
deriving instance Ord (By relations by)

instance (HasUnique rel rels cols, Has col cols ty, by ~ '(rel, col))
  => IsLabel col (By rels by) where fromLabel = By1 fromLabel
instance (HasUnique rel rels cols, Has col cols ty, bys ~ '[ '(rel, col)])
  => IsLabel col (NP (By rels) bys) where fromLabel = By1 fromLabel :* Nil
instance (Has rel rels cols, Has col cols ty, by ~ '(rel, col))
  => IsQualified rel col (By rels by) where (!) = By2
instance (Has rel rels cols, Has col cols ty, bys ~ '[ '(rel, col)])
  => IsQualified rel col (NP (By rels) bys) where
    rel ! col = By2 rel col :* Nil

-- | Renders a `By`.
renderBy :: By relations by -> ByteString
renderBy = \case
  By1 column -> renderAlias column
  By2 rel column -> renderAlias rel <> "." <> renderAlias column

-- | A `GroupByClause` indicates the `Grouping` of a `TableExpression`.
-- A `NoGroups` indicates `Ungrouped` while a `Group` indicates `Grouped`.
-- @NoGroups@ is distinguised from @Group Nil@ since no aggregation can be
-- done on @NoGroups@ while all output `Expression`s must be aggregated
-- in @Group Nil@. In general, all output `Expression`s in the
-- complement of @bys@ must be aggregated in @Group bys@.
data GroupByClause relations grouping where
  NoGroups :: GroupByClause relations 'Ungrouped
  Group
    :: SListI bys
    => NP (By relations) bys
    -> GroupByClause relations ('Grouped bys)

-- | Renders a `GroupByClause`.
renderGroupByClause :: GroupByClause relations grouping -> ByteString
renderGroupByClause = \case
  NoGroups -> ""
  Group Nil -> ""
  Group bys -> " GROUP BY" <+> renderCommaSeparated renderBy bys

-- | A `HavingClause` is used to eliminate groups that are not of interest.
-- An `Ungrouped` `TableExpression` may only use `NoHaving` while a `Grouped`
-- `TableExpression` must use `Having` whose conditions are combined with
-- `.&&`.
data HavingClause schema relations grouping params where
  NoHaving :: HavingClause schema relations 'Ungrouped params
  Having
    :: [Condition schema relations ('Grouped bys) params]
    -> HavingClause schema relations ('Grouped bys) params
deriving instance Show (HavingClause schema relations grouping params)
deriving instance Eq (HavingClause schema relations grouping params)
deriving instance Ord (HavingClause schema relations grouping params)

-- | Render a `HavingClause`.
renderHavingClause :: HavingClause schema relations grouping params -> ByteString
renderHavingClause = \case
  NoHaving -> ""
  Having [] -> ""
  Having conditions ->
    " HAVING" <+> commaSeparated (renderExpression <$> conditions)

{-----------------------------------------
Sorting
-----------------------------------------}

-- | `SortExpression`s are used by `sortBy` to optionally sort the results
-- of a `Query`. `Asc` or `Desc` set the sort direction of a `NotNull` result
-- column to ascending or descending. Ascending order puts smaller values
-- first, where "smaller" is defined in terms of the `.<` operator. Similarly,
-- descending order is determined with the `.>` operator. `AscNullsFirst`,
-- `AscNullsLast`, `DescNullsFirst` and `DescNullsLast` options are used to
-- determine whether nulls appear before or after non-null values in the sort
-- ordering of a `Null` result column.
data SortExpression schema relations grouping params where
    Asc
      :: Expression schema relations grouping params ('NotNull ty)
      -> SortExpression schema relations grouping params
    Desc
      :: Expression schema relations grouping params ('NotNull ty)
      -> SortExpression schema relations grouping params
    AscNullsFirst
      :: Expression schema relations grouping params  ('Null ty)
      -> SortExpression schema relations grouping params
    AscNullsLast
      :: Expression schema relations grouping params  ('Null ty)
      -> SortExpression schema relations grouping params
    DescNullsFirst
      :: Expression schema relations grouping params  ('Null ty)
      -> SortExpression schema relations grouping params
    DescNullsLast
      :: Expression schema relations grouping params  ('Null ty)
      -> SortExpression schema relations grouping params
deriving instance Show (SortExpression schema relations grouping params)

-- | Render a `SortExpression`.
renderSortExpression :: SortExpression schema relations grouping params -> ByteString
renderSortExpression = \case
  Asc expression -> renderExpression expression <+> "ASC"
  Desc expression -> renderExpression expression <+> "DESC"
  AscNullsFirst expression -> renderExpression expression
    <+> "ASC NULLS FIRST"
  DescNullsFirst expression -> renderExpression expression
    <+> "DESC NULLS FIRST"
  AscNullsLast expression -> renderExpression expression <+> "ASC NULLS LAST"
  DescNullsLast expression -> renderExpression expression <+> "DESC NULLS LAST"<|MERGE_RESOLUTION|>--- conflicted
+++ resolved
@@ -22,12 +22,9 @@
   , TypeFamilies
   , TypeInType
   , TypeOperators
-<<<<<<< HEAD
   , RankNTypes
-=======
   , UndecidableInstances
->>>>>>> 390d6e91
-#-}
+  #-}
 
 module Squeal.PostgreSQL.Query
   ( -- * Queries
